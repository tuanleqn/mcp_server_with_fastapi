--- conflicted
+++ resolved
@@ -589,11 +589,8 @@
     { name = "psycopg2-binary" },
     { name = "pyjwt" },
     { name = "python-dotenv" },
-<<<<<<< HEAD
+    { name = "requests" },
     { name = "scikit-learn" },
-=======
-    { name = "requests" },
->>>>>>> 83f1c3a0
     { name = "starlette" },
     { name = "uvicorn" },
 ]
@@ -610,11 +607,8 @@
     { name = "psycopg2-binary", specifier = ">=2.9.10" },
     { name = "pyjwt", specifier = ">=2.10.1" },
     { name = "python-dotenv", specifier = ">=1.1.1" },
-<<<<<<< HEAD
+    { name = "requests", specifier = ">=2.32.4" },
     { name = "scikit-learn", specifier = ">=1.7.1" },
-=======
-    { name = "requests", specifier = ">=2.32.4" },
->>>>>>> 83f1c3a0
     { name = "starlette", specifier = ">=0.46.2" },
     { name = "uvicorn", specifier = ">=0.35.0" },
 ]
