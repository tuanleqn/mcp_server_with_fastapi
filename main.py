#!/usr/bin/env python3
"""
Finance MCP Server - FastAPI with MCP Inspector Compatibility
"""

import os
from dotenv import load_dotenv
from fastapi import FastAPI
from fastapi.responses import JSONResponse
import uvicorn
import contextlib

load_dotenv()

from mcp_servers import (
<<<<<<< HEAD
    echo,
    math,
    user_db,
    finance_db_company,
    finance_db_stock_price,
    finance_data_ingestion,
    finance_calculations,
    finance_portfolio,
    finance_plotting,
    # finance_news_and_insights,
=======
    finance_db_company,
    finance_db_stock_price,
    finance_calculations,
    finance_portfolio,
    finance_news_and_insights,
>>>>>>> 185511f4
    finance_analysis_and_predictions,
)


# Async lifespan context for MCP server initialization
@contextlib.asynccontextmanager
async def lifespan(app: FastAPI):
    async with contextlib.AsyncExitStack() as stack:
        await stack.enter_async_context(finance_db_company.mcp.session_manager.run())
        await stack.enter_async_context(
            finance_db_stock_price.mcp.session_manager.run()
        )
<<<<<<< HEAD
        await stack.enter_async_context(
            finance_data_ingestion.mcp.session_manager.run()
        )
        await stack.enter_async_context(finance_calculations.mcp.session_manager.run())
        await stack.enter_async_context(finance_portfolio.mcp.session_manager.run())
        await stack.enter_async_context(finance_plotting.mcp.session_manager.run())
        # await stack.enter_async_context(
        #     finance_news_and_insights.mcp.session_manager.run()
        # )
=======
        await stack.enter_async_context(finance_calculations.mcp.session_manager.run())
        # await stack.enter_async_context(finance_portfolio.mcp.session_manager.run())
        await stack.enter_async_context(
            finance_news_and_insights.mcp.session_manager.run()
        )
>>>>>>> 185511f4
        await stack.enter_async_context(
            finance_analysis_and_predictions.mcp.session_manager.run()
        )
        yield


from api.direct_finance_api import router as finance_api_router

app = FastAPI(
    title="Finance MCP Server - Optimized",
    description="Streamlined financial analysis platform with 8 essential optimized MCP tools",
    version="3.0.0",
    lifespan=lifespan,
)

<<<<<<< HEAD
# Mount static files if directory exists
if os.path.exists("static"):
    app.mount("/static", StaticFiles(directory="static"), name="static")


@app.get("/dashboard", tags=["Dashboard"])
async def dashboard():
    """
    Serve the MCP dashboard interface.
    """
    if os.path.exists("static/index.html"):
        return FileResponse("static/index.html")
    else:
        return {"message": "Dashboard not available. Static files not found."}


# Mount MCP endpoints
app.mount("/echo/", echo.mcp.streamable_http_app(), name="echo")
app.mount("/math/", math.mcp.streamable_http_app(), name="math")
app.mount("/user_db/", user_db.mcp.streamable_http_app(), name="user_db")
=======
app.include_router(finance_api_router, tags=["Finance API"])

>>>>>>> 185511f4
app.mount(
    "/finance_db_company/",
    finance_db_company.mcp.streamable_http_app(),
    name="finance_db_company",
)
app.mount(
    "/finance_db_stock_price/",
    finance_db_stock_price.mcp.streamable_http_app(),
    name="finance_db_stock_price",
)
app.mount(
    "/finance_calculations/",
    finance_calculations.mcp.streamable_http_app(),
    name="finance_calculations",
)
<<<<<<< HEAD
app.mount(
    "/finance_portfolio/",
    finance_portfolio.mcp.streamable_http_app(),
    name="finance_portfolio",
)
app.mount(
    "/finance_plotting/",
    finance_plotting.mcp.streamable_http_app(),
    name="finance_plotting",
)
# app.mount(
#     "/finance_news_and_insights/",
#     finance_news_and_insights.mcp.streamable_http_app(),
#     name="finance_news_and_insights",
# )
=======
# app.mount(
#     "/finance_portfolio/",
#     finance_portfolio.mcp.streamable_http_app(),
#     name="finance_portfolio",
# )
app.mount(
    "/finance_news_and_insights/",
    finance_news_and_insights.mcp.streamable_http_app(),
    name="finance_news_and_insights",
)
>>>>>>> 185511f4
app.mount(
    "/finance_analysis_and_predictions/",
    finance_analysis_and_predictions.mcp.streamable_http_app(),
    name="finance_analysis_and_predictions",
)


@app.get("/", tags=["Root"])
async def root():
    return JSONResponse(
        content={
            "message": "🏦 Finance MCP Server - Optimized Edition",
            "status": "operational",
            "version": "3.0.0",
            "description": "Optimized financial analysis platform with streamlined MCP tools",
            "total_tools": 8,
            "servers": 6,
            "endpoints": {
                "documentation": "/docs",
                "health_check": "/health",
                "tools_list": "/tools",
            },
            "mcp_servers": [
                "finance_db_company (1 tool)",
                "finance_db_stock_price (2 tools) - Simplified parameter handling",
                "finance_calculations (3 tools) - Enhanced null handling",
                "finance_portfolio (1 tool) - Portfolio optimization with recommended allocation rates",
                "finance_news_and_insights (2 tools) - Enhanced with news article lists",
                "finance_analysis_and_predictions (2 tools)",
            ],
            "optimization_updates": [
                "Portfolio server optimized with Modern Portfolio Theory recommendations",
                "Market sentiment analysis now includes full news article details",
                "Enhanced stock price retrieval with simplified days parameter",
                "Fixed current_price None conversion issues across all servers",
                "Improved error handling for price data conversion",
            ],
        }
    )



@app.get("/health", tags=["Health"])
async def health_check():
    return {
        "status": "healthy",
<<<<<<< HEAD
        "mcp_servers": [
            "echo",
            "math",
            "user_db",
            "finance_db_company",
            "finance_db_stock_price",
            "finance_data_ingestion",
            "finance_calculations",
            "finance_portfolio",
            "finance_plotting",
            "finance_news_and_insights",
            "finance_analysis_and_predictions",
        ],
        "endpoints": {
            "echo": "/echo/",
            "math": "/math/",
            "user_db": "/user_db/",
            "finance_db_company": "/finance_db_company/",
            "finance_db_stock_price": "/finance_db_stock_price/",
            "finance_data_ingestion": "/finance_data_ingestion/",
            "finance_calculations": "/finance_calculations/",
            "finance_portfolio": "/finance_portfolio/",
            "finance_plotting": "/finance_plotting/",
            "finance_news_and_insights": "/finance_news_and_insights/",
            "finance_analysis_and_predictions": "/finance_analysis_and_predictions/",
        },
    }


@app.get("/test/math/add", tags=["Test"])
async def test_math_add(a: float = 5, b: float = 3):
    """
    Test endpoint for math addition - demonstrates MCP functionality via HTTP.
    """
    try:
        # This is a simple test - in a real implementation, you'd call the MCP service
        result = a + b
        return {
            "operation": "addition",
            "inputs": {"a": a, "b": b},
            "result": result,
            "note": "This is a test endpoint. Use /docs to see all MCP tools available.",
        }
    except Exception as e:
        return {"error": str(e)}


@app.get("/test/echo", tags=["Test"])
async def test_echo(message: str = "Hello from MCP!"):
    """
    Test endpoint for echo service.
    """
    return {
        "service": "echo",
        "input": message,
        "output": message,
        "note": "Echo service is working. Use /docs to access full MCP functionality.",
=======
        "service": "finance_mcp_server_optimized",
        "version": "3.0.0",
        "total_tools": 8,
        "servers_count": 6,
        "database_status": "connected",
        "api_integrations": ["Alpha Vantage", "NewsAPI", "Finnhub"],
        "architecture": "Optimized with focused tools and enhanced error handling",
        "optimization_notes": [
            "Portfolio analysis streamlined to single comprehensive equal-weight tool",
            "Enhanced sentiment analysis with full news article transparency",
            "Robust price data handling with proper None value conversion",
        ],
    }


@app.get("/tools", tags=["Tools"])
async def list_tools():
    return {
        "total_tools": 8,
        "servers": {
            "finance_db_company": {
                "tools": 1,
                "tool_names": ["search_companies"],
                "description": "Enhanced company search with substring matching and symbol discovery",
            },
            "finance_db_stock_price": {
                "tools": 2,
                "tool_names": ["get_historical_stock_prices", "update_stock_prices"],
                "description": "Historical price data retrieval with simplified days parameter and robust null value handling",
            },
            "finance_calculations": {
                "tools": 3,
                "tool_names": [
                    "calculate_advanced_technical_analysis",
                    "calculate_financial_ratios",
                    "calculate_portfolio_risk_metrics",
                ],
                "description": "Comprehensive technical analysis and financial performance ratios with enhanced null value handling",
            },
            "finance_portfolio": {
                "tools": 1,
                "tool_names": ["optimize_portfolio_allocation"],
                "description": "Portfolio optimization with recommended allocation rates based on risk-return analysis",
            },
            "finance_news_and_insights": {
                "tools": 2,
                "tool_names": ["get_financial_news", "get_market_sentiment"],
                "description": "Financial news aggregation and sentiment analysis with full article transparency",
            },
            "finance_analysis_and_predictions": {
                "tools": 2,
                "tool_names": ["predict_stock_price", "analyze_stock_trends"],
                "description": "Machine learning predictions and trend analysis",
            },
        },
        "optimization_highlights": {
            "portfolio_optimization": "Modern Portfolio Theory optimization with recommended allocation rates for different risk levels",
            "enhanced_sentiment": "Market sentiment now includes full news article details for transparency",
            "robust_data_handling": "Fixed current_price None conversion issues across all price-related functions",
            "parameter_clarity": "Simplified stock price retrieval with days parameter only",
        },
    }


@app.get("/config", tags=["Configuration"])
async def get_configuration():
    return {
        "server_version": "3.0.0",
        "environment": {
            "alpha_vantage_configured": bool(os.getenv("EXTERNAL_FINANCE_API_KEY")),
            "newsapi_configured": bool(os.getenv("NEWSAPI_KEY")),
            "finnhub_configured": bool(os.getenv("FINNHUB_API_KEY")),
            "database_url_configured": bool(os.getenv("DATABASE_URL")),
        },
        "database": {
            "status": "PostgreSQL configured",
            "expected_tables": ["companies", "stock_prices"],
        },
        "features": {
            "real_time_data": bool(os.getenv("EXTERNAL_FINANCE_API_KEY")),
            "news_analysis": bool(os.getenv("NEWSAPI_KEY")),
            "ml_predictions": True,
            "portfolio_optimization": True,
            "technical_analysis": True,
        },
        "optimization_summary": {
            "architecture_optimized": True,
            "portfolio_tools_streamlined": "Portfolio optimization with recommended allocation rates using Modern Portfolio Theory",
            "enhanced_sentiment_transparency": "Market sentiment includes full news article lists",
            "robust_error_handling": "Fixed None value conversions in price data processing",
            "parameter_handling_improved": "Simplified stock price retrieval with days parameter only",
        },
>>>>>>> 185511f4
    }


if __name__ == "__main__":
<<<<<<< HEAD
    # import socket

    # def find_free_port(start_port=8000):
    #     """Find a free port starting from start_port"""
    #     for port in range(start_port, start_port + 10):
    #         try:
    #             with socket.socket(socket.AF_INET, socket.SOCK_STREAM) as s:
    #                 s.bind(("127.0.0.1", port))
    #                 return port
    #         except OSError:
    #             continue
    #     return None

    # port = find_free_port(8000)
    # if not port:
    #     print("❌ Could not find an available port between 8000-8009")
    #     exit(1)

    # print(f"🚀 Starting server on port {port}")
    # print(f"📡 Server URL: http://127.0.0.1:{port}")
    # print(f"📚 API Docs: http://127.0.0.1:{port}/docs")

    # uvicorn.run("main:app", host="127.0.0.1", port=port, log_level="info")\

    uvicorn.run()
=======
    print("🏦 Finance MCP Server v3.0.0 - Optimized Edition")
    print("=" * 50)
    print("📊 8 Core Tools | 6 Optimized Servers")
    print("🚀 Starting optimized server...")
    print("📡 Server: http://127.0.0.1:8000")
    print("📚 Docs: http://127.0.0.1:8000/docs")
    print("🔧 Tools: http://127.0.0.1:8000/tools")
    print("💓 Health: http://127.0.0.1:8000/health")
    print()
    print("🎯 Optimization Highlights:")
    print(
        "✅ Portfolio: Modern Portfolio Theory optimization with recommended allocation rates"
    )
    print("✅ Sentiment: Enhanced with full news article transparency")
    print("✅ Stock Data: Simplified days parameter & null conversions")
    print("✅ Error Handling: Robust price data processing across all servers")
    print()
    uvicorn.run("main:app", host="0.0.0.0", port=8000, log_level="info")
>>>>>>> 185511f4
<|MERGE_RESOLUTION|>--- conflicted
+++ resolved
@@ -13,24 +13,11 @@
 load_dotenv()
 
 from mcp_servers import (
-<<<<<<< HEAD
-    echo,
-    math,
-    user_db,
-    finance_db_company,
-    finance_db_stock_price,
-    finance_data_ingestion,
-    finance_calculations,
-    finance_portfolio,
-    finance_plotting,
-    # finance_news_and_insights,
-=======
     finance_db_company,
     finance_db_stock_price,
     finance_calculations,
     finance_portfolio,
     finance_news_and_insights,
->>>>>>> 185511f4
     finance_analysis_and_predictions,
 )
 
@@ -43,23 +30,11 @@
         await stack.enter_async_context(
             finance_db_stock_price.mcp.session_manager.run()
         )
-<<<<<<< HEAD
-        await stack.enter_async_context(
-            finance_data_ingestion.mcp.session_manager.run()
-        )
-        await stack.enter_async_context(finance_calculations.mcp.session_manager.run())
-        await stack.enter_async_context(finance_portfolio.mcp.session_manager.run())
-        await stack.enter_async_context(finance_plotting.mcp.session_manager.run())
-        # await stack.enter_async_context(
-        #     finance_news_and_insights.mcp.session_manager.run()
-        # )
-=======
         await stack.enter_async_context(finance_calculations.mcp.session_manager.run())
         # await stack.enter_async_context(finance_portfolio.mcp.session_manager.run())
         await stack.enter_async_context(
             finance_news_and_insights.mcp.session_manager.run()
         )
->>>>>>> 185511f4
         await stack.enter_async_context(
             finance_analysis_and_predictions.mcp.session_manager.run()
         )
@@ -75,31 +50,8 @@
     lifespan=lifespan,
 )
 
-<<<<<<< HEAD
-# Mount static files if directory exists
-if os.path.exists("static"):
-    app.mount("/static", StaticFiles(directory="static"), name="static")
-
-
-@app.get("/dashboard", tags=["Dashboard"])
-async def dashboard():
-    """
-    Serve the MCP dashboard interface.
-    """
-    if os.path.exists("static/index.html"):
-        return FileResponse("static/index.html")
-    else:
-        return {"message": "Dashboard not available. Static files not found."}
-
-
-# Mount MCP endpoints
-app.mount("/echo/", echo.mcp.streamable_http_app(), name="echo")
-app.mount("/math/", math.mcp.streamable_http_app(), name="math")
-app.mount("/user_db/", user_db.mcp.streamable_http_app(), name="user_db")
-=======
 app.include_router(finance_api_router, tags=["Finance API"])
 
->>>>>>> 185511f4
 app.mount(
     "/finance_db_company/",
     finance_db_company.mcp.streamable_http_app(),
@@ -115,23 +67,6 @@
     finance_calculations.mcp.streamable_http_app(),
     name="finance_calculations",
 )
-<<<<<<< HEAD
-app.mount(
-    "/finance_portfolio/",
-    finance_portfolio.mcp.streamable_http_app(),
-    name="finance_portfolio",
-)
-app.mount(
-    "/finance_plotting/",
-    finance_plotting.mcp.streamable_http_app(),
-    name="finance_plotting",
-)
-# app.mount(
-#     "/finance_news_and_insights/",
-#     finance_news_and_insights.mcp.streamable_http_app(),
-#     name="finance_news_and_insights",
-# )
-=======
 # app.mount(
 #     "/finance_portfolio/",
 #     finance_portfolio.mcp.streamable_http_app(),
@@ -142,7 +77,6 @@
     finance_news_and_insights.mcp.streamable_http_app(),
     name="finance_news_and_insights",
 )
->>>>>>> 185511f4
 app.mount(
     "/finance_analysis_and_predictions/",
     finance_analysis_and_predictions.mcp.streamable_http_app(),
@@ -184,70 +118,10 @@
     )
 
 
-
 @app.get("/health", tags=["Health"])
 async def health_check():
     return {
         "status": "healthy",
-<<<<<<< HEAD
-        "mcp_servers": [
-            "echo",
-            "math",
-            "user_db",
-            "finance_db_company",
-            "finance_db_stock_price",
-            "finance_data_ingestion",
-            "finance_calculations",
-            "finance_portfolio",
-            "finance_plotting",
-            "finance_news_and_insights",
-            "finance_analysis_and_predictions",
-        ],
-        "endpoints": {
-            "echo": "/echo/",
-            "math": "/math/",
-            "user_db": "/user_db/",
-            "finance_db_company": "/finance_db_company/",
-            "finance_db_stock_price": "/finance_db_stock_price/",
-            "finance_data_ingestion": "/finance_data_ingestion/",
-            "finance_calculations": "/finance_calculations/",
-            "finance_portfolio": "/finance_portfolio/",
-            "finance_plotting": "/finance_plotting/",
-            "finance_news_and_insights": "/finance_news_and_insights/",
-            "finance_analysis_and_predictions": "/finance_analysis_and_predictions/",
-        },
-    }
-
-
-@app.get("/test/math/add", tags=["Test"])
-async def test_math_add(a: float = 5, b: float = 3):
-    """
-    Test endpoint for math addition - demonstrates MCP functionality via HTTP.
-    """
-    try:
-        # This is a simple test - in a real implementation, you'd call the MCP service
-        result = a + b
-        return {
-            "operation": "addition",
-            "inputs": {"a": a, "b": b},
-            "result": result,
-            "note": "This is a test endpoint. Use /docs to see all MCP tools available.",
-        }
-    except Exception as e:
-        return {"error": str(e)}
-
-
-@app.get("/test/echo", tags=["Test"])
-async def test_echo(message: str = "Hello from MCP!"):
-    """
-    Test endpoint for echo service.
-    """
-    return {
-        "service": "echo",
-        "input": message,
-        "output": message,
-        "note": "Echo service is working. Use /docs to access full MCP functionality.",
-=======
         "service": "finance_mcp_server_optimized",
         "version": "3.0.0",
         "total_tools": 8,
@@ -340,38 +214,10 @@
             "robust_error_handling": "Fixed None value conversions in price data processing",
             "parameter_handling_improved": "Simplified stock price retrieval with days parameter only",
         },
->>>>>>> 185511f4
     }
 
 
 if __name__ == "__main__":
-<<<<<<< HEAD
-    # import socket
-
-    # def find_free_port(start_port=8000):
-    #     """Find a free port starting from start_port"""
-    #     for port in range(start_port, start_port + 10):
-    #         try:
-    #             with socket.socket(socket.AF_INET, socket.SOCK_STREAM) as s:
-    #                 s.bind(("127.0.0.1", port))
-    #                 return port
-    #         except OSError:
-    #             continue
-    #     return None
-
-    # port = find_free_port(8000)
-    # if not port:
-    #     print("❌ Could not find an available port between 8000-8009")
-    #     exit(1)
-
-    # print(f"🚀 Starting server on port {port}")
-    # print(f"📡 Server URL: http://127.0.0.1:{port}")
-    # print(f"📚 API Docs: http://127.0.0.1:{port}/docs")
-
-    # uvicorn.run("main:app", host="127.0.0.1", port=port, log_level="info")\
-
-    uvicorn.run()
-=======
     print("🏦 Finance MCP Server v3.0.0 - Optimized Edition")
     print("=" * 50)
     print("📊 8 Core Tools | 6 Optimized Servers")
@@ -389,5 +235,4 @@
     print("✅ Stock Data: Simplified days parameter & null conversions")
     print("✅ Error Handling: Robust price data processing across all servers")
     print()
-    uvicorn.run("main:app", host="0.0.0.0", port=8000, log_level="info")
->>>>>>> 185511f4
+    uvicorn.run("main:app", host="0.0.0.0", port=8000, log_level="info")