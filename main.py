#!/usr/bin/env python3
"""
Finance MCP Server - FastAPI with MCP Inspector Compatibility
"""

import os
from dotenv import load_dotenv
from fastapi import FastAPI
from fastapi.responses import JSONResponse
import uvicorn
import contextlib

load_dotenv()

from mcp_servers import (
    finance_db_company,
    finance_db_stock_price,
    finance_calculations,
    finance_portfolio,
    finance_news_and_insights,
    finance_analysis_and_predictions,
)


# Async lifespan context for MCP server initialization
@contextlib.asynccontextmanager
async def lifespan(app: FastAPI):
    async with contextlib.AsyncExitStack() as stack:
        await stack.enter_async_context(finance_db_company.mcp.session_manager.run())
        await stack.enter_async_context(
            finance_db_stock_price.mcp.session_manager.run()
        )
        await stack.enter_async_context(finance_calculations.mcp.session_manager.run())
        # await stack.enter_async_context(finance_portfolio.mcp.session_manager.run())
        await stack.enter_async_context(
            finance_news_and_insights.mcp.session_manager.run()
        )
        await stack.enter_async_context(
            finance_analysis_and_predictions.mcp.session_manager.run()
        )
        yield


from api.direct_finance_api import router as finance_api_router

app = FastAPI(
<<<<<<< HEAD
    title="Finance MCP Server",
    description="Streamlined financial analysis platform with 12 essential MCP tools",
    version="2.1.0",
    lifespan=lifespan,
=======
    title="Finance MCP Server - Optimized",
    description="Streamlined financial analysis platform with 8 essential optimized MCP tools",
    version="3.0.0",
    lifespan=lifespan
>>>>>>> 33953cb1
)

app.include_router(finance_api_router, tags=["Finance API"])

app.mount(
    "/finance_db_company/",
    finance_db_company.mcp.streamable_http_app(),
    name="finance_db_company",
)
app.mount(
    "/finance_db_stock_price/",
    finance_db_stock_price.mcp.streamable_http_app(),
    name="finance_db_stock_price",
)
app.mount(
    "/finance_calculations/",
    finance_calculations.mcp.streamable_http_app(),
    name="finance_calculations",
)
# app.mount(
#     "/finance_portfolio/",
#     finance_portfolio.mcp.streamable_http_app(),
#     name="finance_portfolio",
# )
app.mount(
    "/finance_news_and_insights/",
    finance_news_and_insights.mcp.streamable_http_app(),
    name="finance_news_and_insights",
)
app.mount(
    "/finance_analysis_and_predictions/",
    finance_analysis_and_predictions.mcp.streamable_http_app(),
    name="finance_analysis_and_predictions",
)


@app.get("/", tags=["Root"])
async def root():
<<<<<<< HEAD
    return JSONResponse(
        content={
            "message": "🏦 Finance MCP Server",
            "status": "operational",
            "version": "2.1.0",
            "description": "Streamlined financial analysis platform with comprehensive portfolio risk analysis",
            "total_tools": 12,
            "servers": 6,
            "endpoints": {
                "documentation": "/docs",
                "health_check": "/health",
                "tools_list": "/tools",
            },
            "mcp_servers": [
                "finance_db_company (1 tool)",
                "finance_db_stock_price (2 tools)",
                "finance_calculations (2 tools)",
                "finance_portfolio (2 tools)",
                "finance_news_and_insights (2 tools)",
                "finance_analysis_and_predictions (2 tools)",
            ],
            "recent_updates": [
                "Consolidated portfolio risk analysis into single comprehensive tool",
                "Enhanced technical analysis with advanced indicators",
                "Improved ML prediction models with ensemble techniques",
                "Cleaned project structure - removed duplicate tools",
            ],
        }
    )

=======
    return JSONResponse(content={
        "message": "🏦 Finance MCP Server - Optimized Edition",
        "status": "operational",
        "version": "3.0.0",
        "description": "Optimized financial analysis platform with streamlined MCP tools",
        "total_tools": 8,
        "servers": 6,
        "endpoints": {
            "documentation": "/docs",
            "health_check": "/health",
            "tools_list": "/tools"
        },
        "mcp_servers": [
            "finance_db_company (1 tool)", 
            "finance_db_stock_price (2 tools) - Simplified parameter handling", 
            "finance_calculations (3 tools) - Enhanced null handling",
            "finance_portfolio (1 tool) - Portfolio optimization with recommended allocation rates", 
            "finance_news_and_insights (2 tools) - Enhanced with news article lists", 
            "finance_analysis_and_predictions (2 tools)"
        ],
        "optimization_updates": [
            "Portfolio server optimized with Modern Portfolio Theory recommendations",
            "Market sentiment analysis now includes full news article details",
            "Enhanced stock price retrieval with simplified days parameter",
            "Fixed current_price None conversion issues across all servers",
            "Improved error handling for price data conversion"
        ]
    })
>>>>>>> 33953cb1

@app.get("/health", tags=["Health"])
async def health_check():
    return {
        "status": "healthy",
        "service": "finance_mcp_server_optimized",
        "version": "3.0.0",
        "total_tools": 8,
        "servers_count": 6,
        "database_status": "connected",
        "api_integrations": ["Alpha Vantage", "NewsAPI", "Finnhub"],
<<<<<<< HEAD
=======
        "architecture": "Optimized with focused tools and enhanced error handling",
        "optimization_notes": [
            "Portfolio analysis streamlined to single comprehensive equal-weight tool",
            "Enhanced sentiment analysis with full news article transparency",
            "Robust price data handling with proper None value conversion"
        ]
>>>>>>> 33953cb1
    }


@app.get("/tools", tags=["Tools"])
async def list_tools():
    return {
        "total_tools": 8,
        "servers": {
            "finance_db_company": {
                "tools": 1,
<<<<<<< HEAD
                "tool_names": ["search_companies"],
                "description": "Company search with symbol discovery",
            },
            "finance_db_stock_price": {
                "tools": 2,
                "tool_names": ["get_historical_stock_prices", "update_stock_prices"],
                "description": "Historical price data and external updates",
=======
                "tool_names": [
                    "search_companies"
                ],
                "description": "Enhanced company search with substring matching and symbol discovery"
            },
            "finance_db_stock_price": {
                "tools": 2,
                "tool_names": [
                    "get_historical_stock_prices", 
                    "update_stock_prices"
                ],
                "description": "Historical price data retrieval with simplified days parameter and robust null value handling"
>>>>>>> 33953cb1
            },
            "finance_calculations": {
                "tools": 3,
                "tool_names": [
                    "calculate_advanced_technical_analysis",
                    "calculate_financial_ratios",
<<<<<<< HEAD
                ],
                "description": "Advanced technical analysis and financial ratios",
            },
            "finance_portfolio": {
                "tools": 2,
                "tool_names": ["analyze_portfolio", "optimize_equal_risk_portfolio"],
                "description": "Comprehensive portfolio analysis with VaR, drawdown, and risk optimization",
            },
            "finance_news_and_insights": {
                "tools": 2,
                "tool_names": ["get_financial_news", "get_market_sentiment"],
                "description": "Financial news and sentiment analysis",
            },
            "finance_analysis_and_predictions": {
                "tools": 2,
                "tool_names": ["predict_stock_price", "analyze_stock_trends"],
                "description": "ML predictions and market analysis",
            },
        },
=======
                    "calculate_portfolio_risk_metrics"
                ],
                "description": "Comprehensive technical analysis and financial performance ratios with enhanced null value handling"
            },
            "finance_portfolio": {
                "tools": 1,
                "tool_names": [
                    "optimize_portfolio_allocation"
                ],
                "description": "Portfolio optimization with recommended allocation rates based on risk-return analysis"
            },
            "finance_news_and_insights": {
                "tools": 2,
                "tool_names": [
                    "get_financial_news",
                    "get_market_sentiment"
                ],
                "description": "Financial news aggregation and sentiment analysis with full article transparency"
            },
            "finance_analysis_and_predictions": {
                "tools": 2,
                "tool_names": [
                    "predict_stock_price",
                    "analyze_stock_trends"
                ],
                "description": "Machine learning predictions and trend analysis"
            }
        },
        "optimization_highlights": {
            "portfolio_optimization": "Modern Portfolio Theory optimization with recommended allocation rates for different risk levels",
            "enhanced_sentiment": "Market sentiment now includes full news article details for transparency",
            "robust_data_handling": "Fixed current_price None conversion issues across all price-related functions",
            "parameter_clarity": "Simplified stock price retrieval with days parameter only"
        }
>>>>>>> 33953cb1
    }


@app.get("/config", tags=["Configuration"])
async def get_configuration():
    return {
        "server_version": "3.0.0",
        "environment": {
            "alpha_vantage_configured": bool(os.getenv("EXTERNAL_FINANCE_API_KEY")),
            "newsapi_configured": bool(os.getenv("NEWSAPI_KEY")),
            "finnhub_configured": bool(os.getenv("FINNHUB_API_KEY")),
            "database_url_configured": bool(os.getenv("DATABASE_URL")),
        },
        "database": {
            "status": "PostgreSQL configured",
            "expected_tables": ["companies", "stock_prices"],
        },
        "features": {
            "real_time_data": bool(os.getenv("EXTERNAL_FINANCE_API_KEY")),
            "news_analysis": bool(os.getenv("NEWSAPI_KEY")),
            "ml_predictions": True,
            "portfolio_optimization": True,
            "technical_analysis": True,
        },
<<<<<<< HEAD
        "tool_consolidation": {
            "duplicate_tools_removed": True,
            "comprehensive_portfolio_analysis": True,
            "optimized_architecture": True,
        },
=======
        "optimization_summary": {
            "architecture_optimized": True,
            "portfolio_tools_streamlined": "Portfolio optimization with recommended allocation rates using Modern Portfolio Theory",
            "enhanced_sentiment_transparency": "Market sentiment includes full news article lists",
            "robust_error_handling": "Fixed None value conversions in price data processing",
            "parameter_handling_improved": "Simplified stock price retrieval with days parameter only"
        }
>>>>>>> 33953cb1
    }


if __name__ == "__main__":
    print("🏦 Finance MCP Server v3.0.0 - Optimized Edition")
    print("=" * 50)
    print("📊 8 Core Tools | 6 Optimized Servers")
    print("🚀 Starting optimized server...")
    print("📡 Server: http://127.0.0.1:8000")
    print("📚 Docs: http://127.0.0.1:8000/docs")
    print("🔧 Tools: http://127.0.0.1:8000/tools")
    print("💓 Health: http://127.0.0.1:8000/health")
    print()
    print("🎯 Optimization Highlights:")
    print("✅ Portfolio: Modern Portfolio Theory optimization with recommended allocation rates")
    print("✅ Sentiment: Enhanced with full news article transparency")
    print("✅ Stock Data: Simplified days parameter & null conversions")
    print("✅ Error Handling: Robust price data processing across all servers")
    print()
    uvicorn.run("main:app", host="0.0.0.0", port=8000, log_level="info")<|MERGE_RESOLUTION|>--- conflicted
+++ resolved
@@ -44,17 +44,10 @@
 from api.direct_finance_api import router as finance_api_router
 
 app = FastAPI(
-<<<<<<< HEAD
-    title="Finance MCP Server",
-    description="Streamlined financial analysis platform with 12 essential MCP tools",
-    version="2.1.0",
-    lifespan=lifespan,
-=======
     title="Finance MCP Server - Optimized",
     description="Streamlined financial analysis platform with 8 essential optimized MCP tools",
     version="3.0.0",
-    lifespan=lifespan
->>>>>>> 33953cb1
+    lifespan=lifespan,
 )
 
 app.include_router(finance_api_router, tags=["Finance API"])
@@ -93,14 +86,13 @@
 
 @app.get("/", tags=["Root"])
 async def root():
-<<<<<<< HEAD
     return JSONResponse(
         content={
-            "message": "🏦 Finance MCP Server",
+            "message": "🏦 Finance MCP Server - Optimized Edition",
             "status": "operational",
-            "version": "2.1.0",
-            "description": "Streamlined financial analysis platform with comprehensive portfolio risk analysis",
-            "total_tools": 12,
+            "version": "3.0.0",
+            "description": "Optimized financial analysis platform with streamlined MCP tools",
+            "total_tools": 8,
             "servers": 6,
             "endpoints": {
                 "documentation": "/docs",
@@ -109,51 +101,22 @@
             },
             "mcp_servers": [
                 "finance_db_company (1 tool)",
-                "finance_db_stock_price (2 tools)",
-                "finance_calculations (2 tools)",
-                "finance_portfolio (2 tools)",
-                "finance_news_and_insights (2 tools)",
+                "finance_db_stock_price (2 tools) - Simplified parameter handling",
+                "finance_calculations (3 tools) - Enhanced null handling",
+                "finance_portfolio (1 tool) - Portfolio optimization with recommended allocation rates",
+                "finance_news_and_insights (2 tools) - Enhanced with news article lists",
                 "finance_analysis_and_predictions (2 tools)",
             ],
-            "recent_updates": [
-                "Consolidated portfolio risk analysis into single comprehensive tool",
-                "Enhanced technical analysis with advanced indicators",
-                "Improved ML prediction models with ensemble techniques",
-                "Cleaned project structure - removed duplicate tools",
+            "optimization_updates": [
+                "Portfolio server optimized with Modern Portfolio Theory recommendations",
+                "Market sentiment analysis now includes full news article details",
+                "Enhanced stock price retrieval with simplified days parameter",
+                "Fixed current_price None conversion issues across all servers",
+                "Improved error handling for price data conversion",
             ],
         }
     )
 
-=======
-    return JSONResponse(content={
-        "message": "🏦 Finance MCP Server - Optimized Edition",
-        "status": "operational",
-        "version": "3.0.0",
-        "description": "Optimized financial analysis platform with streamlined MCP tools",
-        "total_tools": 8,
-        "servers": 6,
-        "endpoints": {
-            "documentation": "/docs",
-            "health_check": "/health",
-            "tools_list": "/tools"
-        },
-        "mcp_servers": [
-            "finance_db_company (1 tool)", 
-            "finance_db_stock_price (2 tools) - Simplified parameter handling", 
-            "finance_calculations (3 tools) - Enhanced null handling",
-            "finance_portfolio (1 tool) - Portfolio optimization with recommended allocation rates", 
-            "finance_news_and_insights (2 tools) - Enhanced with news article lists", 
-            "finance_analysis_and_predictions (2 tools)"
-        ],
-        "optimization_updates": [
-            "Portfolio server optimized with Modern Portfolio Theory recommendations",
-            "Market sentiment analysis now includes full news article details",
-            "Enhanced stock price retrieval with simplified days parameter",
-            "Fixed current_price None conversion issues across all servers",
-            "Improved error handling for price data conversion"
-        ]
-    })
->>>>>>> 33953cb1
 
 @app.get("/health", tags=["Health"])
 async def health_check():
@@ -165,15 +128,12 @@
         "servers_count": 6,
         "database_status": "connected",
         "api_integrations": ["Alpha Vantage", "NewsAPI", "Finnhub"],
-<<<<<<< HEAD
-=======
         "architecture": "Optimized with focused tools and enhanced error handling",
         "optimization_notes": [
             "Portfolio analysis streamlined to single comprehensive equal-weight tool",
             "Enhanced sentiment analysis with full news article transparency",
-            "Robust price data handling with proper None value conversion"
-        ]
->>>>>>> 33953cb1
+            "Robust price data handling with proper None value conversion",
+        ],
     }
 
 
@@ -184,90 +144,45 @@
         "servers": {
             "finance_db_company": {
                 "tools": 1,
-<<<<<<< HEAD
                 "tool_names": ["search_companies"],
-                "description": "Company search with symbol discovery",
+                "description": "Enhanced company search with substring matching and symbol discovery",
             },
             "finance_db_stock_price": {
                 "tools": 2,
                 "tool_names": ["get_historical_stock_prices", "update_stock_prices"],
-                "description": "Historical price data and external updates",
-=======
-                "tool_names": [
-                    "search_companies"
-                ],
-                "description": "Enhanced company search with substring matching and symbol discovery"
-            },
-            "finance_db_stock_price": {
-                "tools": 2,
-                "tool_names": [
-                    "get_historical_stock_prices", 
-                    "update_stock_prices"
-                ],
-                "description": "Historical price data retrieval with simplified days parameter and robust null value handling"
->>>>>>> 33953cb1
+                "description": "Historical price data retrieval with simplified days parameter and robust null value handling",
             },
             "finance_calculations": {
                 "tools": 3,
                 "tool_names": [
                     "calculate_advanced_technical_analysis",
                     "calculate_financial_ratios",
-<<<<<<< HEAD
+                    "calculate_portfolio_risk_metrics",
                 ],
-                "description": "Advanced technical analysis and financial ratios",
+                "description": "Comprehensive technical analysis and financial performance ratios with enhanced null value handling",
             },
             "finance_portfolio": {
-                "tools": 2,
-                "tool_names": ["analyze_portfolio", "optimize_equal_risk_portfolio"],
-                "description": "Comprehensive portfolio analysis with VaR, drawdown, and risk optimization",
+                "tools": 1,
+                "tool_names": ["optimize_portfolio_allocation"],
+                "description": "Portfolio optimization with recommended allocation rates based on risk-return analysis",
             },
             "finance_news_and_insights": {
                 "tools": 2,
                 "tool_names": ["get_financial_news", "get_market_sentiment"],
-                "description": "Financial news and sentiment analysis",
+                "description": "Financial news aggregation and sentiment analysis with full article transparency",
             },
             "finance_analysis_and_predictions": {
                 "tools": 2,
                 "tool_names": ["predict_stock_price", "analyze_stock_trends"],
-                "description": "ML predictions and market analysis",
-            },
-        },
-=======
-                    "calculate_portfolio_risk_metrics"
-                ],
-                "description": "Comprehensive technical analysis and financial performance ratios with enhanced null value handling"
-            },
-            "finance_portfolio": {
-                "tools": 1,
-                "tool_names": [
-                    "optimize_portfolio_allocation"
-                ],
-                "description": "Portfolio optimization with recommended allocation rates based on risk-return analysis"
-            },
-            "finance_news_and_insights": {
-                "tools": 2,
-                "tool_names": [
-                    "get_financial_news",
-                    "get_market_sentiment"
-                ],
-                "description": "Financial news aggregation and sentiment analysis with full article transparency"
-            },
-            "finance_analysis_and_predictions": {
-                "tools": 2,
-                "tool_names": [
-                    "predict_stock_price",
-                    "analyze_stock_trends"
-                ],
-                "description": "Machine learning predictions and trend analysis"
-            }
+                "description": "Machine learning predictions and trend analysis",
+            },
         },
         "optimization_highlights": {
             "portfolio_optimization": "Modern Portfolio Theory optimization with recommended allocation rates for different risk levels",
             "enhanced_sentiment": "Market sentiment now includes full news article details for transparency",
             "robust_data_handling": "Fixed current_price None conversion issues across all price-related functions",
-            "parameter_clarity": "Simplified stock price retrieval with days parameter only"
-        }
->>>>>>> 33953cb1
+            "parameter_clarity": "Simplified stock price retrieval with days parameter only",
+        },
     }
 
 
@@ -292,21 +207,13 @@
             "portfolio_optimization": True,
             "technical_analysis": True,
         },
-<<<<<<< HEAD
-        "tool_consolidation": {
-            "duplicate_tools_removed": True,
-            "comprehensive_portfolio_analysis": True,
-            "optimized_architecture": True,
-        },
-=======
         "optimization_summary": {
             "architecture_optimized": True,
             "portfolio_tools_streamlined": "Portfolio optimization with recommended allocation rates using Modern Portfolio Theory",
             "enhanced_sentiment_transparency": "Market sentiment includes full news article lists",
             "robust_error_handling": "Fixed None value conversions in price data processing",
-            "parameter_handling_improved": "Simplified stock price retrieval with days parameter only"
-        }
->>>>>>> 33953cb1
+            "parameter_handling_improved": "Simplified stock price retrieval with days parameter only",
+        },
     }
 
 
@@ -321,7 +228,9 @@
     print("💓 Health: http://127.0.0.1:8000/health")
     print()
     print("🎯 Optimization Highlights:")
-    print("✅ Portfolio: Modern Portfolio Theory optimization with recommended allocation rates")
+    print(
+        "✅ Portfolio: Modern Portfolio Theory optimization with recommended allocation rates"
+    )
     print("✅ Sentiment: Enhanced with full news article transparency")
     print("✅ Stock Data: Simplified days parameter & null conversions")
     print("✅ Error Handling: Robust price data processing across all servers")
