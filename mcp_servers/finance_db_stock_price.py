"""
Finance Stock Price Data MCP Server
Provides stock price data with automatic validation and updates.
"""
import os
from mcp.server.fastmcp import FastMCP
<<<<<<< HEAD
import psycopg2
from psycopg2 import Error
from datetime import datetime
from dotenv import load_dotenv
=======
from dotenv import load_dotenv
from datetime import datetime, timedelta
>>>>>>> 185511f4

# Import from local helpers
from .finance_helpers import (
    get_database_connection,
    get_historical_stock_prices_helper,
    update_stock_prices_helper
)

load_dotenv()

mcp = FastMCP(name="Finance Stock Price Server")

@mcp.tool(description="Get historical stock prices for specified number of days")
def get_historical_stock_prices(symbol: str, days: int = 100) -> dict:
    """
    Get historical stock price data for a specified number of days.
    
    Args:
        symbol: Stock symbol (e.g., 'AAPL', 'TSLA')
        days: Number of days of data to retrieve (default 100)
        
    Returns:
        Historical price data with statistics
        
    Example:
        get_historical_stock_prices("AAPL", days=30)
    """
    try:
        if not symbol or not symbol.strip():
            return {
                "success": False,
                "error": "Symbol cannot be empty"
            }
        
        symbol = symbol.strip().upper()
        
        # Validate days parameter
        if days > 1000:
            days = 1000
        elif days < 1:
            days = 1
        
        # Get historical data using the reliable DataFrame helper
        from .finance_helpers import get_stock_prices_dataframe
        df = get_stock_prices_dataframe(symbol, days=days)
        
        if df.empty:
            return {
                "success": False,
                "error": f"No historical data found for {symbol}"
            }
        
        # Convert DataFrame to records format
        records = []
        for _, row in df.iterrows():
            try:
                # Safely convert prices with None handling
                open_price = 0.0
                high_price = 0.0
                low_price = 0.0
                close_price = 0.0
                volume = 0
                
                if row['open_price'] is not None:
                    open_price = round(float(row['open_price']), 2)
                if row['high_price'] is not None:
                    high_price = round(float(row['high_price']), 2)
                if row['low_price'] is not None:
                    low_price = round(float(row['low_price']), 2)
                if row['close_price'] is not None:
                    close_price = round(float(row['close_price']), 2)
                if row['volume'] is not None:
                    volume = int(row['volume'])
                
                record = {
                    "date": row['date'].strftime('%Y-%m-%d') if hasattr(row['date'], 'strftime') else str(row['date']),
                    "open": open_price,
                    "high": high_price,
                    "low": low_price,
                    "close": close_price,
                    "volume": volume
                }
                records.append(record)
            except (ValueError, TypeError) as e:
                # Skip records with invalid data
                continue
        
        # Get price list for statistics
        prices_list = df['close_price'].tolist()
        
        # Calculate statistics from the price list
        if prices_list:
            # Safely get current price with proper None handling
            current_price_value = None
            if records:
                close_price = records[-1].get('close')
                if close_price is not None:
                    try:
                        current_price_value = float(close_price)
                    except (ValueError, TypeError):
                        current_price_value = 0.0
                else:
                    current_price_value = 0.0
            else:
                current_price_value = 0.0
                
            statistics = {
                "current_price": current_price_value,
                "period_high": round(max(prices_list), 2),
                "period_low": round(min(prices_list), 2),
                "average_price": round(sum(prices_list) / len(prices_list), 2),
                "price_change": round(prices_list[-1] - prices_list[0], 2) if len(prices_list) > 1 else 0,
                "percent_change": round(((prices_list[-1] / prices_list[0]) - 1) * 100, 2) if len(prices_list) > 1 and prices_list[0] != 0 else 0
            }
        else:
<<<<<<< HEAD
            return {"error": f"No price data found for symbol {symbol}"}

    except Error as e:
        return {"error": f"Database error: {str(e)}"}
    finally:
        if conn:
            cursor.close()
            conn.close()


@mcp.tool(description="Get historical stock prices for a symbol")
def get_historical_prices(
    symbol: str, start_date: str = "", end_date: str = "", limit: int = 100
):
=======
            statistics = {
                "current_price": 0.0,  # Use 0.0 instead of None
                "period_high": 0,
                "period_low": 0,
                "average_price": 0,
                "price_change": 0,
                "percent_change": 0
            }
        
        return {
            "success": True,
            "symbol": symbol,
            "records_returned": len(records),
            "date_range": {
                "start": records[0]['date'] if records else None,
                "end": records[-1]['date'] if records else None
            },
            "statistics": statistics,
            "data": records
        }
        
    except Exception as e:
        return {
            "success": False,
            "error": f"Error getting historical prices: {str(e)}"
        }

@mcp.tool(description="Update stock prices from external data sources")
def update_stock_prices(symbols: list, force_update: bool = False) -> dict:
>>>>>>> 185511f4
    """
    Update stock price data for specified symbols.
    
    Args:
        symbols: List of stock symbols to update
        force_update: Whether to force update even if data is recent
        
    Returns:
        Update results for each symbol
        
    Example:
        update_stock_prices(["AAPL", "MSFT"])
    """
    try:
        if not symbols:
            return {
                "success": False,
                "error": "Symbols list cannot be empty"
            }
        
        # Convert to uppercase
        symbol_list = [str(s).strip().upper() for s in symbols if str(s).strip()]
        
        if not symbol_list:
            return {
                "success": False,
                "error": "No valid symbols provided"
            }
        
        # Call the helper with the full list of symbols
        update_result = update_stock_prices_helper(symbol_list)
        
        if update_result.get('success'):
            updated_count = update_result.get('updated_count', 0)
            failed_count = update_result.get('failed_count', 0)
            results = update_result.get('results', [])
            
            return {
                "success": True,
                "total_symbols": len(symbol_list),
                "successful_updates": updated_count,
                "failed_updates": failed_count,
                "update_timestamp": datetime.now().isoformat(),
                "results": results
            }
        else:
            return {
                "success": False,
                "error": update_result.get('error', 'Update failed'),
                "total_symbols": len(symbol_list)
            }
        
    except Exception as e:
        return {
            "success": False,
            "error": f"Error updating stock prices: {str(e)}"
        }

if __name__ == "__main__":
    mcp.run()<|MERGE_RESOLUTION|>--- conflicted
+++ resolved
@@ -2,69 +2,59 @@
 Finance Stock Price Data MCP Server
 Provides stock price data with automatic validation and updates.
 """
+
 import os
 from mcp.server.fastmcp import FastMCP
-<<<<<<< HEAD
-import psycopg2
-from psycopg2 import Error
-from datetime import datetime
-from dotenv import load_dotenv
-=======
 from dotenv import load_dotenv
 from datetime import datetime, timedelta
->>>>>>> 185511f4
 
 # Import from local helpers
 from .finance_helpers import (
     get_database_connection,
     get_historical_stock_prices_helper,
-    update_stock_prices_helper
+    update_stock_prices_helper,
 )
 
 load_dotenv()
 
 mcp = FastMCP(name="Finance Stock Price Server")
+
 
 @mcp.tool(description="Get historical stock prices for specified number of days")
 def get_historical_stock_prices(symbol: str, days: int = 100) -> dict:
     """
     Get historical stock price data for a specified number of days.
-    
+
     Args:
         symbol: Stock symbol (e.g., 'AAPL', 'TSLA')
         days: Number of days of data to retrieve (default 100)
-        
+
     Returns:
         Historical price data with statistics
-        
+
     Example:
         get_historical_stock_prices("AAPL", days=30)
     """
     try:
         if not symbol or not symbol.strip():
-            return {
-                "success": False,
-                "error": "Symbol cannot be empty"
-            }
-        
+            return {"success": False, "error": "Symbol cannot be empty"}
+
         symbol = symbol.strip().upper()
-        
+
         # Validate days parameter
         if days > 1000:
             days = 1000
         elif days < 1:
             days = 1
-        
+
         # Get historical data using the reliable DataFrame helper
         from .finance_helpers import get_stock_prices_dataframe
+
         df = get_stock_prices_dataframe(symbol, days=days)
-        
+
         if df.empty:
-            return {
-                "success": False,
-                "error": f"No historical data found for {symbol}"
-            }
-        
+            return {"success": False, "error": f"No historical data found for {symbol}"}
+
         # Convert DataFrame to records format
         records = []
         for _, row in df.iterrows():
@@ -75,40 +65,42 @@
                 low_price = 0.0
                 close_price = 0.0
                 volume = 0
-                
-                if row['open_price'] is not None:
-                    open_price = round(float(row['open_price']), 2)
-                if row['high_price'] is not None:
-                    high_price = round(float(row['high_price']), 2)
-                if row['low_price'] is not None:
-                    low_price = round(float(row['low_price']), 2)
-                if row['close_price'] is not None:
-                    close_price = round(float(row['close_price']), 2)
-                if row['volume'] is not None:
-                    volume = int(row['volume'])
-                
+
+                if row["open_price"] is not None:
+                    open_price = round(float(row["open_price"]), 2)
+                if row["high_price"] is not None:
+                    high_price = round(float(row["high_price"]), 2)
+                if row["low_price"] is not None:
+                    low_price = round(float(row["low_price"]), 2)
+                if row["close_price"] is not None:
+                    close_price = round(float(row["close_price"]), 2)
+                if row["volume"] is not None:
+                    volume = int(row["volume"])
+
                 record = {
-                    "date": row['date'].strftime('%Y-%m-%d') if hasattr(row['date'], 'strftime') else str(row['date']),
+                    "date": row["date"].strftime("%Y-%m-%d")
+                    if hasattr(row["date"], "strftime")
+                    else str(row["date"]),
                     "open": open_price,
                     "high": high_price,
                     "low": low_price,
                     "close": close_price,
-                    "volume": volume
+                    "volume": volume,
                 }
                 records.append(record)
             except (ValueError, TypeError) as e:
                 # Skip records with invalid data
                 continue
-        
+
         # Get price list for statistics
-        prices_list = df['close_price'].tolist()
-        
+        prices_list = df["close_price"].tolist()
+
         # Calculate statistics from the price list
         if prices_list:
             # Safely get current price with proper None handling
             current_price_value = None
             if records:
-                close_price = records[-1].get('close')
+                close_price = records[-1].get("close")
                 if close_price is not None:
                     try:
                         current_price_value = float(close_price)
@@ -118,119 +110,98 @@
                     current_price_value = 0.0
             else:
                 current_price_value = 0.0
-                
+
             statistics = {
                 "current_price": current_price_value,
                 "period_high": round(max(prices_list), 2),
                 "period_low": round(min(prices_list), 2),
                 "average_price": round(sum(prices_list) / len(prices_list), 2),
-                "price_change": round(prices_list[-1] - prices_list[0], 2) if len(prices_list) > 1 else 0,
-                "percent_change": round(((prices_list[-1] / prices_list[0]) - 1) * 100, 2) if len(prices_list) > 1 and prices_list[0] != 0 else 0
+                "price_change": round(prices_list[-1] - prices_list[0], 2)
+                if len(prices_list) > 1
+                else 0,
+                "percent_change": round(
+                    ((prices_list[-1] / prices_list[0]) - 1) * 100, 2
+                )
+                if len(prices_list) > 1 and prices_list[0] != 0
+                else 0,
             }
         else:
-<<<<<<< HEAD
-            return {"error": f"No price data found for symbol {symbol}"}
-
-    except Error as e:
-        return {"error": f"Database error: {str(e)}"}
-    finally:
-        if conn:
-            cursor.close()
-            conn.close()
-
-
-@mcp.tool(description="Get historical stock prices for a symbol")
-def get_historical_prices(
-    symbol: str, start_date: str = "", end_date: str = "", limit: int = 100
-):
-=======
             statistics = {
                 "current_price": 0.0,  # Use 0.0 instead of None
                 "period_high": 0,
                 "period_low": 0,
                 "average_price": 0,
                 "price_change": 0,
-                "percent_change": 0
-            }
-        
+                "percent_change": 0,
+            }
+
         return {
             "success": True,
             "symbol": symbol,
             "records_returned": len(records),
             "date_range": {
-                "start": records[0]['date'] if records else None,
-                "end": records[-1]['date'] if records else None
+                "start": records[0]["date"] if records else None,
+                "end": records[-1]["date"] if records else None,
             },
             "statistics": statistics,
-            "data": records
+            "data": records,
         }
-        
+
     except Exception as e:
-        return {
-            "success": False,
-            "error": f"Error getting historical prices: {str(e)}"
-        }
+        return {"success": False, "error": f"Error getting historical prices: {str(e)}"}
+
 
 @mcp.tool(description="Update stock prices from external data sources")
 def update_stock_prices(symbols: list, force_update: bool = False) -> dict:
->>>>>>> 185511f4
     """
     Update stock price data for specified symbols.
-    
+
     Args:
         symbols: List of stock symbols to update
         force_update: Whether to force update even if data is recent
-        
+
     Returns:
         Update results for each symbol
-        
+
     Example:
         update_stock_prices(["AAPL", "MSFT"])
     """
     try:
         if not symbols:
-            return {
-                "success": False,
-                "error": "Symbols list cannot be empty"
-            }
-        
+            return {"success": False, "error": "Symbols list cannot be empty"}
+
         # Convert to uppercase
         symbol_list = [str(s).strip().upper() for s in symbols if str(s).strip()]
-        
+
         if not symbol_list:
-            return {
-                "success": False,
-                "error": "No valid symbols provided"
-            }
-        
+            return {"success": False, "error": "No valid symbols provided"}
+
         # Call the helper with the full list of symbols
         update_result = update_stock_prices_helper(symbol_list)
-        
-        if update_result.get('success'):
-            updated_count = update_result.get('updated_count', 0)
-            failed_count = update_result.get('failed_count', 0)
-            results = update_result.get('results', [])
-            
+
+        if update_result.get("success"):
+            updated_count = update_result.get("updated_count", 0)
+            failed_count = update_result.get("failed_count", 0)
+            results = update_result.get("results", [])
+
             return {
                 "success": True,
                 "total_symbols": len(symbol_list),
                 "successful_updates": updated_count,
                 "failed_updates": failed_count,
                 "update_timestamp": datetime.now().isoformat(),
-                "results": results
+                "results": results,
             }
         else:
             return {
                 "success": False,
-                "error": update_result.get('error', 'Update failed'),
-                "total_symbols": len(symbol_list)
-            }
-        
+                "error": update_result.get("error", "Update failed"),
+                "total_symbols": len(symbol_list),
+            }
+
     except Exception as e:
-        return {
-            "success": False,
-            "error": f"Error updating stock prices: {str(e)}"
-        }
+        return {"success": False, "error": f"Error updating stock prices: {str(e)}"}
+
 
 if __name__ == "__main__":
     mcp.run()