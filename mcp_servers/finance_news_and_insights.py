--- conflicted
+++ resolved
@@ -10,137 +10,109 @@
 
 load_dotenv()
 
-<<<<<<< HEAD
-# Example API key. Replace with a real API service (e.g., Alpha Vantage, Finnhub, NewsAPI.org)
-# Ensure you sign up for an API key and follow their terms of service.
-EXTERNAL_FINANCE_API_KEY = os.getenv("EXTERNAL_FINANCE_API_KEY", None)
-EXTERNAL_FINANCE_NEWS_API_BASE_URL = os.getenv(
-    "EXTERNAL_FINANCE_NEWS_API_BASE_URL", "https://www.alphavantage.co/query"
-)  # Example Alpha Vantage URL
-
-if not EXTERNAL_FINANCE_API_KEY:
-    raise ValueError(
-        "EXTERNAL_FINANCE_API_KEY not found in environment variables. Please get an API key from a financial data provider."
-    )
-
-mcp = FastMCP(name="Finance MCP Server - News and Insights")
-
-
-@mcp.tool(
-    description="Retrieves recent financial news for a specific company or general market news."
-)
-def get_financial_news(symbol: str = None, limit: int = 5) -> dict:
-    """
-    Retrieves recent financial news articles. Can be filtered by a specific stock symbol.
-=======
 NEWS_API_KEY = os.getenv("NEWSAPI_KEY")
 
 mcp = FastMCP(name="Finance News and Insights Server")
->>>>>>> 185511f4
-
-
-<<<<<<< HEAD
-    Returns:
-        dict: A dictionary containing a list of news articles.
-              Each article includes title, URL, source, and published date.
-              Returns an error if the API call fails or no news is found.
-    """
-    # This implementation is a placeholder for Alpha Vantage's NEWS_SENTIMENT endpoint.
-    # You would need to check their specific documentation for parameters and response format.
-    # Other APIs like NewsAPI.org or Finnhub have different endpoints and parameters.
-
-    params = {
-        "function": "NEWS_SENTIMENT",
-        "apikey": EXTERNAL_FINANCE_API_KEY,
-        "topics": "financial_markets",  # General topic
-    }
-    if symbol:
-        params["tickers"] = symbol.upper()  # Filter by ticker if provided
-=======
+
+
 def analyze_sentiment_simple(text: str) -> dict:
     if not text:
         return {"sentiment": "neutral", "score": 0, "confidence": 20}
-    
+
     text = text.lower()
-    
+
     # Financial positive keywords
     positive_words = [
-        'gain', 'gains', 'up', 'rise', 'rises', 'rising', 'boost', 'surge', 'rally',
-        'bullish', 'growth', 'profit', 'profits', 'earnings', 'beat', 'strong',
-        'outperform', 'buy', 'upgrade', 'positive', 'optimistic', 'recover', 'recovery'
+        "gain",
+        "gains",
+        "up",
+        "rise",
+        "rises",
+        "rising",
+        "boost",
+        "surge",
+        "rally",
+        "bullish",
+        "growth",
+        "profit",
+        "profits",
+        "earnings",
+        "beat",
+        "strong",
+        "outperform",
+        "buy",
+        "upgrade",
+        "positive",
+        "optimistic",
+        "recover",
+        "recovery",
     ]
-    
-    # Financial negative keywords  
+
+    # Financial negative keywords
     negative_words = [
-        'fall', 'falls', 'falling', 'drop', 'drops', 'decline', 'down', 'loss',
-        'losses', 'bearish', 'crash', 'plunge', 'sell', 'downgrade', 'negative',
-        'pessimistic', 'concern', 'concerns', 'risk', 'risks', 'weak', 'underperform'
+        "fall",
+        "falls",
+        "falling",
+        "drop",
+        "drops",
+        "decline",
+        "down",
+        "loss",
+        "losses",
+        "bearish",
+        "crash",
+        "plunge",
+        "sell",
+        "downgrade",
+        "negative",
+        "pessimistic",
+        "concern",
+        "concerns",
+        "risk",
+        "risks",
+        "weak",
+        "underperform",
     ]
-    
+
     positive_count = sum(1 for word in positive_words if word in text)
     negative_count = sum(1 for word in negative_words if word in text)
-    
+
     total_count = positive_count + negative_count
     if total_count == 0:
         return {"sentiment": "neutral", "score": 0, "confidence": 20}
-    
+
     sentiment_score = (positive_count - negative_count) / total_count
-    
+
     if sentiment_score > 0.3:
         sentiment = "positive"
     elif sentiment_score < -0.3:
         sentiment = "negative"
     else:
         sentiment = "neutral"
-    
+
     confidence = min(80, max(20, abs(sentiment_score) * 100 + total_count * 10))
-    
+
     return {
         "sentiment": sentiment,
         "score": round(sentiment_score, 2),
-        "confidence": round(confidence)
+        "confidence": round(confidence),
     }
->>>>>>> 185511f4
 
 
 @mcp.tool(description="Get financial news headlines")
 def get_financial_news(query: str = "financial markets", limit: int = 10) -> dict:
     limit = min(limit, 50)
-    
+
     if not NEWS_API_KEY or NEWS_API_KEY.strip() == "":
         return {
             "success": False,
             "error": "NEWS_API_KEY not configured",
             "query": query,
             "articles_found": 0,
-            "articles": []
-        }
-    
+            "articles": [],
+        }
+
     try:
-<<<<<<< HEAD
-        response = requests.get(EXTERNAL_FINANCE_NEWS_API_BASE_URL, params=params)
-        response.raise_for_status()  # Raise an exception for HTTP errors
-        data = response.json()
-
-        if "feed" not in data or not data["feed"]:
-            return {
-                "error": f"No news found for {symbol if symbol else 'general market'}."
-            }
-
-        news_articles = []
-        for article in data["feed"][:limit]:
-            news_articles.append(
-                {
-                    "title": article.get("title"),
-                    "url": article.get("url"),
-                    "source": article.get("source"),
-                    "published_date": article.get(
-                        "time_published"
-                    ),  # Alpha Vantage uses time_published
-                }
-            )
-        return {"articles": news_articles}
-=======
         # Use NewsAPI everything endpoint for better results
         url = "https://newsapi.org/v2/everything"
         params = {
@@ -148,37 +120,39 @@
             "language": "en",
             "sortBy": "publishedAt",
             "pageSize": limit,
-            "apiKey": NEWS_API_KEY.strip()
-        }
-        
+            "apiKey": NEWS_API_KEY.strip(),
+        }
+
         response = requests.get(url, params=params, timeout=10)
-        
+
         if response.status_code == 200:
             data = response.json()
-            
+
             articles = []
-            
+
             for article in data.get("articles", []):
                 if article.get("title") and article.get("description"):
                     text_for_analysis = f"{article['title']} {article['description']}"
                     sentiment = analyze_sentiment_simple(text_for_analysis)
-                    
-                    articles.append({
-                        "title": article["title"],
-                        "description": article["description"],
-                        "url": article.get("url", ""),
-                        "published_at": article.get("publishedAt", ""),
-                        "source": article.get("source", {}).get("name", "Unknown"),
-                        "sentiment": sentiment
-                    })
-                
+
+                    articles.append(
+                        {
+                            "title": article["title"],
+                            "description": article["description"],
+                            "url": article.get("url", ""),
+                            "published_at": article.get("publishedAt", ""),
+                            "source": article.get("source", {}).get("name", "Unknown"),
+                            "sentiment": sentiment,
+                        }
+                    )
+
             return {
                 "success": True,
                 "query": query,
                 "articles_found": len(articles),
                 "articles": articles,
                 "retrieved_at": datetime.now().isoformat(),
-                "source": "newsapi"
+                "source": "newsapi",
             }
         else:
             error_msg = f"NewsAPI error: {response.status_code}"
@@ -188,78 +162,78 @@
                     error_msg += f" - {error_detail}"
             except:
                 pass
-            
+
             return {
                 "success": False,
                 "error": error_msg,
                 "query": query,
                 "articles_found": 0,
-                "articles": []
+                "articles": [],
             }
-            
+
     except Exception as e:
         return {
             "success": False,
             "error": f"Failed to fetch news: {str(e)}",
             "query": query,
             "articles_found": 0,
-            "articles": []
+            "articles": [],
         }
 
 
 @mcp.tool(description="Analyze market sentiment from news")
 def get_market_sentiment(query: str = "stock market", limit: int = 20) -> dict:
     news_result = get_financial_news(query, limit)
-    
+
     if not news_result.get("success"):
         return news_result
-    
+
     articles = news_result.get("articles", [])
     if not articles:
         return {
             "success": False,
             "error": "No articles found for sentiment analysis",
-            "query": query
-        }
-    
+            "query": query,
+        }
+
     # Aggregate sentiment scores
     sentiments = []
     positive_count = 0
     negative_count = 0
     neutral_count = 0
-    
+
     for article in articles:
         sentiment_data = article.get("sentiment", {})
         sentiment = sentiment_data.get("sentiment", "neutral")
         score = sentiment_data.get("score", 0)
-        
+
         sentiments.append(score)
-        
+
         if sentiment == "positive":
             positive_count += 1
         elif sentiment == "negative":
             negative_count += 1
         else:
             neutral_count += 1
-    
+
     # Calculate overall sentiment
     if sentiments:
         avg_score = sum(sentiments) / len(sentiments)
         if avg_score > 0.2:
             overall_sentiment = "positive"
         elif avg_score < -0.2:
-            overall_sentiment = "negative"  
+            overall_sentiment = "negative"
         else:
             overall_sentiment = "neutral"
     else:
         avg_score = 0
         overall_sentiment = "neutral"
-    
+
     # Calculate confidence based on consensus
     total_articles = len(articles)
     max_category = max(positive_count, negative_count, neutral_count)
     confidence = (max_category / total_articles * 100) if total_articles > 0 else 0
-    
+
     return {
         "success": True,
         "query": query,
@@ -270,13 +244,17 @@
             "positive": positive_count,
             "negative": negative_count,
             "neutral": neutral_count,
-            "total_articles": total_articles
+            "total_articles": total_articles,
         },
         "market_indicators": {
             "bullish_signals": positive_count,
             "bearish_signals": negative_count,
             "neutral_signals": neutral_count,
-            "sentiment_strength": "strong" if confidence > 60 else "moderate" if confidence > 40 else "weak"
+            "sentiment_strength": "strong"
+            if confidence > 60
+            else "moderate"
+            if confidence > 40
+            else "weak",
         },
         "news_articles": [
             {
@@ -285,26 +263,13 @@
                 "source": article.get("source", ""),
                 "sentiment": article.get("sentiment", {}).get("sentiment", "neutral"),
                 "sentiment_score": article.get("sentiment", {}).get("score", 0),
-                "url": article.get("url", "")
+                "url": article.get("url", ""),
             }
             for article in articles
         ],
-        "analysis_date": datetime.now().isoformat()
+        "analysis_date": datetime.now().isoformat(),
     }
->>>>>>> 185511f4
-
-
-<<<<<<< HEAD
-
-# You could add a sentiment analysis tool here if the external API provides it,
-# or integrate with an NLP library (like NLTK, spaCy, or huggingface transformers)
-# to analyze the sentiment of fetched news article texts.
-# @mcp.tool(description="Analyzes the sentiment of recent news for a stock.")
-# def analyze_news_sentiment(symbol: str) -> dict:
-#    # Implementation would involve fetching news using get_financial_news
-#    # then passing article text through a sentiment analysis model.
-#    pass
-=======
+
+
 if __name__ == "__main__":
-    mcp.run()
->>>>>>> 185511f4
+    mcp.run()