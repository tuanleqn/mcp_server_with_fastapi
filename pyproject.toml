--- conflicted
+++ resolved
@@ -15,11 +15,8 @@
     "psycopg2-binary>=2.9.10",
     "pyjwt>=2.10.1",
     "python-dotenv>=1.1.1",
-<<<<<<< HEAD
     "scikit-learn>=1.7.1",
-=======
     "requests>=2.32.4",
->>>>>>> 83f1c3a0
     "starlette>=0.46.2",
     "uvicorn>=0.35.0",
 ]